--- conflicted
+++ resolved
@@ -284,8 +284,6 @@
     }
 }
 
-<<<<<<< HEAD
-=======
 impl AsRef<[u8]> for SharedSecret {
     /// View this shared secret key as a byte array.
     #[inline]
@@ -294,23 +292,6 @@
     }
 }
 
-/// "Decode" a scalar from a 32-byte array.
-///
-/// By "decode" here, what is really meant is applying key clamping by twiddling
-/// some bits.
-///
-/// # Returns
-///
-/// A `Scalar`.
-fn clamp_scalar(mut scalar: [u8; 32]) -> Scalar {
-    scalar[0] &= 248;
-    scalar[31] &= 127;
-    scalar[31] |= 64;
-
-    Scalar::from_bits(scalar)
-}
-
->>>>>>> 97d6d554
 /// The bare, byte-oriented x25519 function, exactly as specified in RFC7748.
 ///
 /// This can be used with [`X25519_BASEPOINT_BYTES`] for people who
